--- conflicted
+++ resolved
@@ -29,11 +29,7 @@
 from pypulseq.Sequence.install import detect_scanner
 from pypulseq.Sequence.read_seq import read
 from pypulseq.Sequence.write_seq import write as write_seq
-<<<<<<< HEAD
-=======
 from pypulseq.Sequence.write_seq import write_v141 as write_seq_v141
-from pypulseq.supported_labels_rf_use import get_supported_labels
->>>>>>> eb46ee4c
 from pypulseq.utils.cumsum import cumsum
 from pypulseq.utils.paper_plot import paper_plot as ext_paper_plot
 from pypulseq.utils.seq_plot import SeqPlot
@@ -1042,14 +1038,7 @@
         time_disp: str = 's',
         grad_disp: str = 'kHz/m',
         plot_now: bool = True,
-<<<<<<< HEAD
     ) -> SeqPlot:
-=======
-        clear: bool = True,
-        fig1: Union[plt.Figure, None] = None,
-        fig2: Union[plt.Figure, None] = None,
-    ) -> Tuple[plt.Figure, Tuple[plt.Axes, plt.Axes, plt.Axes], plt.Figure, Tuple[plt.Axes, plt.Axes, plt.Axes]]:
->>>>>>> eb46ee4c
         """
         Plot `Sequence`.
 
@@ -1070,7 +1059,6 @@
         grad_disp : str, default='kHz/m'
             Gradient display unit, must be one of 'kHz/m' or 'mT/m'.
         plot_now : bool, default=True
-<<<<<<< HEAD
             If true, function immediately shows the plots, blocking the rest of the code until plots are exited.
             If false, plots are shown when plt.show() is called. Useful if plots are to be modified.
         plot_type : str, default='Gradient'
@@ -1082,290 +1070,6 @@
             SeqPlot handle.
         """
         return SeqPlot(self, label, show_blocks, save, time_range, time_disp, grad_disp, plot_now)
-=======
-            If True, function immediately shows the plots, blocking the rest of the code until plots are exited.
-            If False, plots are shown when plt.show() is called. Useful if plots are to be modified.
-        clear : bool, default=True
-            If True, clear existing figures before plotting (default behavior).
-            If False, overlay on existing figures 1 and 2 for sequence comparison.
-        fig1 : Optional[plt.Figure], default=None
-            Existing figure to plot RF/ADC events on. If None, a new figure is created.
-        fig2 : Optional[plt.Figure], default=None
-            Existing figure to plot gradients on. If None, a new figure is created.
-
-        Returns
-        -------
-        Tuple[plt.Figure, Tuple[plt.Axes, plt.Axes, plt.Axes], plt.Figure, Tuple[plt.Axes, plt.Axes, plt.Axes]]
-            Returns (fig1, (sp11, sp12, sp13), fig2, (sp21, sp22, sp23)) for plot customization.
-            Always returns figures and axes regardless of plot_now setting.
-        """
-        mpl.rcParams['lines.linewidth'] = 0.75  # Set default Matplotlib linewidth
-
-        valid_time_units = ['s', 'ms', 'us']
-        valid_grad_units = ['kHz/m', 'mT/m']
-        valid_labels = get_supported_labels()
-        if not all(isinstance(x, (int, float)) for x in time_range) or len(time_range) != 2:
-            raise ValueError('Invalid time range')
-        if time_disp not in valid_time_units:
-            raise ValueError('Unsupported time unit')
-
-        if grad_disp not in valid_grad_units:
-            raise ValueError('Unsupported gradient unit. Supported gradient units are: ' + str(valid_grad_units))
-
-        # Create the two figures (#1 for RF/ADC, #2 for gradients in x, y, z) or reuse existing figures
-        fig1 = plt.figure() if fig1 is None else fig1
-        fig2 = plt.figure() if fig2 is None else fig2
-
-        # Clear existing figures if clear=True
-        if clear:
-            fig1.clear()
-            fig2.clear()
-
-        # Create or reuse subplots of fig1
-        fig1_axes = fig1.get_axes()
-        if not fig1_axes or clear:
-            sp11 = fig1.add_subplot(311)
-            sp12 = fig1.add_subplot(312, sharex=sp11)
-            sp13 = fig1.add_subplot(313, sharex=sp11)
-        else:
-            sp11, sp12, sp13 = fig1_axes[:3]
-
-        # Create or reuse subplots of fig2
-        fig2_axes = fig2.get_axes()
-        if not fig2_axes or clear:
-            sp21 = fig2.add_subplot(311, sharex=sp11)
-            sp22 = fig2.add_subplot(312, sharex=sp11)
-            sp23 = fig2.add_subplot(313, sharex=sp11)
-        else:
-            sp21, sp22, sp23 = fig2_axes[:3]
-
-        t_factor_list = [1, 1e3, 1e6]
-        t_factor = t_factor_list[valid_time_units.index(time_disp)]
-
-        g_factor_list = [1e-3, 1e3 / self.system.gamma]
-        g_factor = g_factor_list[valid_grad_units.index(grad_disp)]
-
-        t0 = 0
-        label_defined = False
-        label_idx_to_plot = []
-        label_legend_to_plot = []
-        label_store = {}
-        for i in range(len(valid_labels)):
-            label_store[valid_labels[i]] = 0
-            if valid_labels[i] in label.upper():
-                label_idx_to_plot.append(i)
-                label_legend_to_plot.append(valid_labels[i])
-
-        if len(label_idx_to_plot) != 0:
-            p = parula.main(len(label_idx_to_plot) + 1)
-            label_colors_to_plot = p(np.arange(len(label_idx_to_plot)))
-            cycler = mpl.cycler(color=label_colors_to_plot)
-            sp11.set_prop_cycle(cycler)
-
-        # Block timings
-        block_edges = np.cumsum([0] + [x[1] for x in sorted(self.block_durations.items())])
-        block_edges_in_range = block_edges[(block_edges >= time_range[0]) * (block_edges <= time_range[1])]
-        if show_blocks:
-            for sp in [sp11, sp12, sp13, sp21, sp22, sp23]:
-                sp.set_xticks(t_factor * block_edges_in_range)
-                sp.set_xticklabels(sp.get_xticklabels(), rotation=90)
-
-        for block_counter in self.block_events:
-            block = self.get_block(block_counter)
-            is_valid = time_range[0] <= t0 + self.block_durations[block_counter] and t0 <= time_range[1]
-            if is_valid:
-                if getattr(block, 'label', None) is not None:
-                    for i in range(len(block.label)):
-                        if block.label[i].type == 'labelinc':
-                            label_store[block.label[i].label] += block.label[i].value
-                        else:
-                            label_store[block.label[i].label] = block.label[i].value
-                    label_defined = True
-
-                if getattr(block, 'adc', None) is not None:  # ADC
-                    adc = block.adc
-                    # From Pulseq: According to the information from Klaus Scheffler and indirectly from Siemens this
-                    # is the present convention - the samples are shifted by 0.5 dwell
-                    t = adc.delay + (np.arange(int(adc.num_samples)) + 0.5) * adc.dwell
-                    sp11.plot(t_factor * (t0 + t), np.zeros(len(t)), 'rx')
-                    sp13.plot(
-                        t_factor * (t0 + t),
-                        np.angle(np.exp(1j * adc.phase_offset) * np.exp(1j * 2 * np.pi * t * adc.freq_offset)),
-                        'b.',
-                        markersize=0.25,
-                    )
-
-                    if label_defined and len(label_idx_to_plot) != 0:
-                        arr_label_store = list(label_store.values())
-                        lbl_vals = np.take(arr_label_store, label_idx_to_plot)
-                        t = t0 + adc.delay + (adc.num_samples - 1) / 2 * adc.dwell
-                        _t = [t_factor * t] * len(lbl_vals)
-                        # Plot each label individually to retrieve each corresponding Line2D object
-                        p = itertools.chain.from_iterable(
-                            [sp11.plot(__t, _lbl_vals, '.') for __t, _lbl_vals in zip(_t, lbl_vals, strict=False)]
-                        )
-                        if len(label_legend_to_plot) != 0:
-                            sp11.legend(list(p), label_legend_to_plot, loc='upper left')
-                            label_legend_to_plot = []
-
-                if getattr(block, 'rf', None) is not None:  # RF
-                    rf = block.rf
-                    time_center, index_center = calc_rf_center(rf)
-                    time = rf.t
-                    signal = rf.signal
-
-                    if signal.shape[0] == 2 and rf.freq_offset != 0:
-                        num_samples = min(int(abs(rf.freq_offset)), 256)
-                        time = np.linspace(time[0], time[-1], num_samples)
-                        signal = np.linspace(signal[0], signal[-1], num_samples)
-
-                    if abs(signal[0]) != 0:
-                        signal = np.concatenate(([0], signal))
-                        time = np.concatenate(([time[0]], time))
-                        index_center += 1
-
-                    if abs(signal[-1]) != 0:
-                        signal = np.concatenate((signal, [0]))
-                        time = np.concatenate((time, [time[-1]]))
-
-                    signal_is_real = max(np.abs(np.imag(signal))) / max(np.abs(np.real(signal))) < 1e-6
-
-                    # Compute time vector with delay applied
-                    time_with_delay = t_factor * (t0 + time + rf.delay)
-                    time_center_with_delay = t_factor * (t0 + time_center + rf.delay)
-
-                    # Choose plot behavior based on realness of signal
-                    if signal_is_real:
-                        # Plot real part of signal
-                        sp12.plot(time_with_delay, np.real(signal))
-
-                        # Include sign(real(signal)) factor like MATLAB
-                        phase_corrected = (
-                            signal
-                            * np.sign(np.real(signal))
-                            * np.exp(1j * rf.phase_offset)
-                            * np.exp(1j * 2 * math.pi * time * rf.freq_offset)
-                        )
-                        sc_corrected = (
-                            signal[index_center]
-                            * np.exp(1j * rf.phase_offset)
-                            * np.exp(1j * 2 * math.pi * time[index_center] * rf.freq_offset)
-                        )
-
-                        sp13.plot(
-                            time_with_delay,
-                            np.angle(phase_corrected),
-                            time_center_with_delay,
-                            np.angle(sc_corrected),
-                            'xb',
-                        )
-                    else:
-                        # Plot magnitude of complex signal
-                        sp12.plot(time_with_delay, np.abs(signal))
-
-                        # Plot angle of complex signal
-                        phase_corrected = (
-                            signal * np.exp(1j * rf.phase_offset) * np.exp(1j * 2 * math.pi * time * rf.freq_offset)
-                        )
-                        sc_corrected = (
-                            signal[index_center]
-                            * np.exp(1j * rf.phase_offset)
-                            * np.exp(1j * 2 * math.pi * time[index_center] * rf.freq_offset)
-                        )
-
-                        sp13.plot(
-                            time_with_delay,
-                            np.angle(phase_corrected),
-                            time_center_with_delay,
-                            np.angle(sc_corrected),
-                            'xb',
-                        )
-
-                grad_channels = ['gx', 'gy', 'gz']
-                for x in range(len(grad_channels)):  # Gradients
-                    if getattr(block, grad_channels[x], None) is not None:
-                        grad = getattr(block, grad_channels[x])
-                        if grad.type == 'grad':
-                            # We extend the shape by adding the first and the last points in an effort of making the
-                            # display a bit less confusing...
-                            time = grad.delay + np.array([0, *grad.tt, grad.shape_dur])
-                            waveform = g_factor * np.array((grad.first, *grad.waveform, grad.last))
-                        else:
-                            time = np.array(
-                                cumsum(
-                                    0,
-                                    grad.delay,
-                                    grad.rise_time,
-                                    grad.flat_time,
-                                    grad.fall_time,
-                                )
-                            )
-                            waveform = g_factor * grad.amplitude * np.array([0, 0, 1, 1, 0])
-                        [sp21, sp22, sp23][x].plot(t_factor * (t0 + time), waveform)
-
-                # Soft delays - plot as shaded regions with annotations
-                if getattr(block, 'soft_delay', None) is not None:
-                    soft_delay = block.soft_delay
-                    block_duration = self.block_durations[block_counter]
-                    t_mid = t0 + block_duration / 2  # Middle of the block
-
-                    # Add shaded region spanning the soft delay block duration on RF phase subplot
-                    sp13.axvspan(t_factor * t0, t_factor * (t0 + block_duration), alpha=0.2, color='orange')
-                    sp12.axvspan(t_factor * t0, t_factor * (t0 + block_duration), alpha=0.2, color='orange')
-                    sp11.axvspan(t_factor * t0, t_factor * (t0 + block_duration), alpha=0.2, color='orange')
-
-                    for sp2x in [sp21, sp22, sp23]:
-                        sp2x.axvspan(t_factor * t0, t_factor * (t0 + block_duration), alpha=0.2, color='orange')
-
-                    # Add text annotation with soft delay hint
-                    y_lim = sp13.get_ylim()
-                    y_range = y_lim[1] - y_lim[0]
-                    y_pos = y_lim[0] + 0.1 * y_range
-                    y_text = y_lim[0] + 0.3 * y_range
-
-                    sp13.annotate(
-                        f'{soft_delay.hint}',
-                        xy=(t_factor * t_mid, y_pos),
-                        xytext=(t_factor * t_mid, y_text),
-                        ha='center',
-                        va='bottom',
-                        fontsize=8,
-                        bbox={'boxstyle': 'round,pad=0.3', 'facecolor': 'orange', 'alpha': 0.7},
-                    )
-
-            t0 += self.block_durations[block_counter]
-
-        # Set axis labels
-        sp11.set_ylabel('ADC')
-        sp12.set_ylabel('RF mag (Hz)')
-        sp13.set_ylabel('RF/ADC phase (rad)')
-        sp13.set_xlabel(f't ({time_disp})')
-        sp21.set_ylabel(f'Gx ({grad_disp})')
-        sp22.set_ylabel(f'Gy ({grad_disp})')
-        sp23.set_ylabel(f'Gz ({grad_disp})')
-        sp23.set_xlabel(f't ({time_disp})')
-
-        # Set display limits for all subplots
-        disp_range = t_factor * np.array([time_range[0], min(t0, time_range[1])])
-        for sp in [sp11, sp12, sp13, sp21, sp22, sp23]:
-            sp.set_xlim(disp_range)
-
-        # Enable grid on all subplots (explicitly set to True, don't toggle)
-        for sp in [sp11, sp12, sp13, sp21, sp22, sp23]:
-            sp.grid(True)
-
-        fig1.tight_layout()
-        fig2.tight_layout()
-        if save:
-            fig1.savefig('seq_plot1.jpg')
-            fig2.savefig('seq_plot2.jpg')
-
-        if plot_now:
-            plt.show()
->>>>>>> eb46ee4c
-
-        # Always return figures and axes for customization
-        return fig1, (sp11, sp12, sp13), fig2, (sp21, sp22, sp23)
 
     def read(self, file_path: str, detect_rf_use: bool = False, remove_duplicates: bool = True) -> None:
         """
@@ -1435,11 +1139,7 @@
         for grad_id in seq_copy.grad_library.data:
             if seq_copy.grad_library.type[grad_id] == 'g':
                 data = seq_copy.grad_library.data[grad_id]
-<<<<<<< HEAD
-                new_data = data[0:3] + (mapping[data[3]], mapping[data[4]]) + (data[5],)
-=======
-                new_data = (data[0], mapping[data[1]], mapping[data[2]], *data[3:])
->>>>>>> eb46ee4c
+                new_data = (*data[0:3], mapping[data[3]], mapping[data[4]], data[5])
                 if data != new_data:
                     seq_copy.grad_library.update(grad_id, None, new_data)
 
