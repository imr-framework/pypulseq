import importlib
import math
import os
from pathlib import Path
from types import SimpleNamespace
from unittest.mock import patch

import matplotlib.pyplot as plt
import numpy as np
import pypulseq as pp
import pytest
from _pytest.python_api import ApproxBase
from pypulseq import Sequence

expected_output_path = Path(__file__).parent / 'expected_output'


class Approx(ApproxBase):
    """
    Extension of pytest.approx that also handles approximate equality
    recursively within dicts, lists, tuples, and SimpleNamespace
    """

    def __repr__(self):
        return str(self.expected)

    def __eq__(self, actual):
        # if type(actual) != type(self.expected):
        #     return False
        if isinstance(self.expected, dict):
            if set(self.expected.keys()) != set(actual.keys()):
                return False

            for k in self.expected:
                if actual[k] != Approx(self.expected[k], rel=self.rel, abs=self.abs, nan_ok=self.nan_ok):
                    return False
            return True
        elif isinstance(self.expected, (list, tuple)):
            if len(self.expected) != len(actual):
                return False

            for e, a in zip(self.expected, actual, strict=False):
                if a != Approx(e, rel=self.rel, abs=self.abs, nan_ok=self.nan_ok):
                    return False
            return True
        elif isinstance(self.expected, SimpleNamespace):
            return actual.__dict__ == Approx(self.expected.__dict__, rel=self.rel, abs=self.abs, nan_ok=self.nan_ok)
        else:
            return actual == pytest.approx(self.expected, rel=self.rel, abs=self.abs, nan_ok=self.nan_ok)

    def _repr_compare(self, actual):
        # if type(actual) != type(self.expected):
        #     return [f'Actual and expected types do not match: {type(actual)} != {type(self.expected)}']
        if isinstance(self.expected, dict):
            if set(self.expected.keys()) != set(actual.keys()):
                return [f'Actual and expected keys do not match: {set(actual.keys())} != {set(self.expected.keys())}']

            r = []
            for k in self.expected:
                approx_obj = Approx(self.expected[k], rel=self.rel, abs=self.abs, nan_ok=self.nan_ok)
                if actual[k] != approx_obj:
                    r += [f'{k} does not match:']
                    r += [f'  {x}' for x in approx_obj._repr_compare(actual[k])]
            return r
        elif isinstance(self.expected, (list, tuple)):
            if len(self.expected) != len(actual):
                return [f'Actual and expected lengths do not match: {len(actual)} != {len(self.expected)}']
            r = []
            for i, (e, a) in enumerate(zip(self.expected, actual, strict=False)):
                approx_obj = Approx(e, rel=self.rel, abs=self.abs, nan_ok=self.nan_ok)
                if a != approx_obj:
                    r += [f'Index {i} does not match:']
                    r += [f'  {x}' for x in approx_obj._repr_compare(a)]
            return r
        elif isinstance(self.expected, SimpleNamespace):
            return Approx(self.expected.__dict__, rel=self.rel, abs=self.abs, nan_ok=self.nan_ok)._repr_compare(
                actual.__dict__
            )
        else:
            return pytest.approx(self.expected, rel=self.rel, abs=self.abs, nan_ok=self.nan_ok)._repr_compare(actual)


# Dummy sequence which contains only gaussian pulses with different parameters
def seq_make_gauss_pulses():
    seq = Sequence()
    seq.add_block(pp.make_gauss_pulse(flip_angle=1))
    seq.add_block(pp.make_delay(1))
    seq.add_block(pp.make_gauss_pulse(flip_angle=1, delay=1e-3))
    seq.add_block(pp.make_delay(1))
    seq.add_block(pp.make_gauss_pulse(flip_angle=math.pi / 2))
    seq.add_block(pp.make_delay(1))
    seq.add_block(pp.make_gauss_pulse(flip_angle=math.pi / 2, duration=1e-3))
    seq.add_block(pp.make_delay(1))
    seq.add_block(pp.make_gauss_pulse(flip_angle=math.pi / 2, duration=2e-3, phase_offset=math.pi / 2))
    seq.add_block(pp.make_delay(1))
    seq.add_block(pp.make_gauss_pulse(flip_angle=math.pi / 2, duration=1e-3, phase_offset=math.pi / 2, freq_offset=1e3))
    seq.add_block(pp.make_delay(1))
    seq.add_block(pp.make_gauss_pulse(flip_angle=math.pi / 2, duration=1e-3, time_bw_product=1))
    seq.add_block(pp.make_delay(1))
    seq.add_block(pp.make_gauss_pulse(flip_angle=math.pi / 2, duration=1e-3, apodization=0.1))

    return seq


# Dummy sequence which contains only sinc pulses with different parameters
def seq_make_sinc_pulses():
    seq = Sequence()
    seq.add_block(pp.make_sinc_pulse(flip_angle=1))
    seq.add_block(pp.make_delay(1))
    seq.add_block(pp.make_sinc_pulse(flip_angle=1, delay=1e-3))
    seq.add_block(pp.make_delay(1))
    seq.add_block(pp.make_sinc_pulse(flip_angle=math.pi / 2))
    seq.add_block(pp.make_delay(1))
    seq.add_block(pp.make_sinc_pulse(flip_angle=math.pi / 2, duration=1e-3))
    seq.add_block(pp.make_delay(1))
    seq.add_block(pp.make_sinc_pulse(flip_angle=math.pi / 2, duration=2e-3, phase_offset=math.pi / 2))
    seq.add_block(pp.make_delay(1))
    seq.add_block(pp.make_sinc_pulse(flip_angle=math.pi / 2, duration=1e-3, phase_offset=math.pi / 2, freq_offset=1e3))
    seq.add_block(pp.make_delay(1))
    seq.add_block(pp.make_sinc_pulse(flip_angle=math.pi / 2, duration=1e-3, time_bw_product=1))
    seq.add_block(pp.make_delay(1))
    seq.add_block(pp.make_sinc_pulse(flip_angle=math.pi / 2, duration=1e-3, apodization=0.1))

    return seq


# Dummy sequence which contains only block pulses with different parameters
def seq_make_block_pulses():
    seq = Sequence()
    seq.add_block(pp.make_block_pulse(flip_angle=1, duration=4e-3))
    seq.add_block(pp.make_delay(1))
    seq.add_block(pp.make_block_pulse(flip_angle=1, delay=1e-3, duration=4e-3))
    seq.add_block(pp.make_delay(1))
    seq.add_block(pp.make_block_pulse(flip_angle=math.pi / 2, duration=4e-3))
    seq.add_block(pp.make_delay(1))
    seq.add_block(pp.make_block_pulse(flip_angle=math.pi / 2, duration=1e-3))
    seq.add_block(pp.make_delay(1))
    seq.add_block(pp.make_block_pulse(flip_angle=math.pi / 2, duration=2e-3, phase_offset=math.pi / 2))
    seq.add_block(pp.make_delay(1))
    seq.add_block(pp.make_block_pulse(flip_angle=math.pi / 2, duration=1e-3, phase_offset=math.pi / 2, freq_offset=1e3))
    seq.add_block(pp.make_delay(1))
    seq.add_block(pp.make_block_pulse(flip_angle=math.pi / 2, duration=1e-3, time_bw_product=1))

    return seq


# Basic sequence with gradients in all channels, some which are identical after rounding.
def seq1():
    seq = Sequence()
    seq.add_block(pp.make_block_pulse(math.pi / 4, duration=1e-3))
    seq.add_block(pp.make_trapezoid('x', area=1000))
    seq.add_block(pp.make_trapezoid('y', area=-500.00001))
    seq.add_block(pp.make_trapezoid('z', area=100))
    seq.add_block(pp.make_trapezoid('x', area=-1000), pp.make_trapezoid('y', area=500))
    seq.add_block(pp.make_trapezoid('y', area=-500), pp.make_trapezoid('z', area=1000))
    seq.add_block(pp.make_trapezoid('x', area=-1000), pp.make_trapezoid('z', area=1000.00001))

    return seq


# Basic spin-echo sequence structure
def seq2():
    seq = Sequence()
    seq.add_block(pp.make_block_pulse(math.pi / 2, duration=1e-3))
    seq.add_block(pp.make_trapezoid('x', area=1000))
    seq.add_block(pp.make_trapezoid('x', area=-1000))
    seq.add_block(pp.make_block_pulse(math.pi, duration=1e-3))
    seq.add_block(pp.make_trapezoid('x', area=-500))
    seq.add_block(pp.make_trapezoid('x', area=1000, duration=10e-3), pp.make_adc(num_samples=100, duration=10e-3))

    return seq


# Basic GRE sequence with INC labels
def seq3():
    seq = Sequence()

    for i in range(10):
        seq.add_block(pp.make_block_pulse(math.pi / 8, duration=1e-3))
        seq.add_block(pp.make_trapezoid('x', area=1000))
        seq.add_block(pp.make_trapezoid('y', area=-500 + i * 100))
        seq.add_block(pp.make_trapezoid('x', area=-500))
        seq.add_block(
            pp.make_trapezoid('x', area=1000, duration=10e-3),
            pp.make_adc(num_samples=100, duration=10e-3),
            pp.make_label(label='LIN', type='INC', value=1),
        )

    return seq


# Basic GRE sequence with SET labels
def seq4():
    seq = Sequence()

    for i in range(10):
        seq.add_block(pp.make_block_pulse(math.pi / 8, duration=1e-3))
        seq.add_block(pp.make_trapezoid('x', area=1000))
        seq.add_block(pp.make_trapezoid('y', area=-500 + i * 100))
        seq.add_block(pp.make_trapezoid('x', area=-500))
        seq.add_block(
            pp.make_trapezoid('x', area=1000, duration=10e-3),
            pp.make_adc(num_samples=100, duration=10e-3),
            pp.make_label(label='LIN', type='SET', value=i),
        )

    return seq


<<<<<<< HEAD
# Basic GRE sequence with Soft Delay
def seq5():
    seq = Sequence()

    for i in range(10):
        seq.add_block(pp.make_block_pulse(math.pi / 8, duration=1e-3))
        seq.add_block(pp.make_trapezoid('x', area=1000))
        seq.add_block(pp.make_trapezoid('y', area=-500 + i * 100))
        seq.add_block(pp.make_trapezoid('x', area=-500))
        seq.add_block(
            10e-6,  # Add a small delay as we can't have soft_delay in an 0 duration block.
            pp.make_soft_delay(numID=0, hint='TE', offset=1, factor=1.0),
        )
        seq.add_block(
            pp.make_trapezoid('x', area=1000, duration=10e-3),
            pp.make_adc(num_samples=100, duration=10e-3),
        )
=======
# GRE sequence with preceding noise acquisition and labels
def seq5():
    sys = pp.Opts()
    seq = Sequence(sys)
    rf, gz, gzr = pp.make_sinc_pulse(flip_angle=math.pi / 8, duration=1e-3, slice_thickness=3e-3, return_gz=True)
    gx = pp.make_trapezoid(channel='x', flat_area=32 * 1 / 0.3, flat_time=32 * 1e-4, system=sys)
    adc = pp.make_adc(num_samples=32, duration=gx.flat_time, delay=gx.rise_time, system=sys)
    gx_pre = pp.make_trapezoid(channel='x', area=-gx.area / 2, duration=1e-3, system=sys)
    phase_areas = -(np.arange(32) - 32 / 2) * (1 / 0.3)

    seq.add_block(pp.make_label(label='LIN', type='SET', value=0), pp.make_label(label='SLC', type='SET', value=0))
    seq.add_block(pp.make_adc(num_samples=1000, duration=1e-3), pp.make_label(label='NOISE', type='SET', value=True))
    seq.add_block(pp.make_label(label='NOISE', type='SET', value=False))
    seq.add_block(pp.make_delay(sys.rf_dead_time))

    for pe in range(32):
        gy_pre = pp.make_trapezoid(channel='y', area=phase_areas[pe], duration=1e-3, system=sys)

        seq.add_block(rf, gz)
        seq.add_block(gx_pre, gy_pre, gzr)
        seq.add_block(gx, adc, pp.make_label(label='LIN', type='SET', value=pe))

        gy_pre.amplitude = -gy_pre.amplitude
        seq.add_block(gx_pre, gy_pre, pp.make_delay(10e-3))
>>>>>>> 970abbe5

    return seq


# List of all sequence functions that will be tested with the test functions below.
sequence_zoo = [seq_make_gauss_pulses, seq_make_sinc_pulses, seq_make_block_pulses, seq1, seq2, seq3, seq4, seq5]


# List of example sequences in pypulseq/seq_examples/scripts/ to add as
# sequence tests.
seq_examples = [
    'write_gre',
    'write_gre_label',
    'write_gre_label_softdelay',
    'write_haste',
    'write_radial_gre',
    'write_tse',
    'write_epi',
    'write_epi_label',
    'write_epi_se',
    'write_epi_se_rs',
    'write_mprage',
    'write_ute',
]

# Create a seq_func for each example script and add it to the list of sequences.
# Defining a new function ensures that pytest understands the name is
# e.g. `write_gre` instead of `main`.
# Derive the relative path from the test file to the examples folder
examples_dir = Path(__file__).resolve().parents[1] / 'examples' / 'scripts'


def make_test_func(example):
    def test_func(module_name=f'examples.{example}'):
        spec = importlib.util.spec_from_file_location(module_name, examples_dir / f'{example}.py')
        module = importlib.util.module_from_spec(spec)
        spec.loader.exec_module(module)
        return module.main()

    test_func.__name__ = example

    return test_func


for example in seq_examples:
    sequence_zoo.append(make_test_func(example))


# Main Sequence test class
# Note that pytest creates a new instance of the TestSequence class for each
# test. To prevent calling seq_func() over and over, we assign it as a class
# variable, and by using parametrize with scope='class' the order of the tests
# is per seq_func instead of per test.
@pytest.mark.parametrize('seq_func', sequence_zoo, scope='class')
class TestSequence:
    # Base test that just runs the sequence function and keeps the result
    # for the next tests.
    def test_sequence(self, seq_func):
        # Reset TestSequence.seq in case seq_func throws an exception (the
        # other tests will still run, but will result in AttributeErrors)
        TestSequence.seq = None
        TestSequence.seq = seq_func()

    # This "test" rewrites the expected .seq output files when SAVE_EXPECTED is
    # set in the environment variables.
    # E.g. in a unix-based system, run: SAVE_EXPECTED=1 pytest test_sequence.py
    @pytest.mark.skipif(not os.environ.get('SAVE_EXPECTED'), reason='Only save sequence files when requested')
    def test_save_expected(self, seq_func):
        seq_name = str(seq_func.__name__)
        TestSequence.seq.write(expected_output_path / (seq_name + '.seq'))

    # Test sequence.plot() method
    def test_plot(self, seq_func):
        if seq_func.__name__ in ['seq1', 'seq2', 'seq3', 'seq4', 'seq5']:
            with patch('matplotlib.pyplot.show'):
                TestSequence.seq.plot()
                TestSequence.seq.plot(show_blocks=True)
                TestSequence.seq.plot(time_range=(0, 1e-3))
                TestSequence.seq.plot(time_disp='ms')
                TestSequence.seq.plot(grad_disp='mT/m')
                plt.close('all')

    # Test sequence.test_report() method
    def test_test_report(self, seq_func):
        if seq_func.__name__ in seq_examples or seq_func.__name__ in ['seq2', 'seq3', 'seq4', 'seq5']:
            report = TestSequence.seq.test_report()
            assert isinstance(report, str), 'test_report() did not return a string'
            assert len(report) > 0, 'test_report() returned an empty string'

    # Test whether the sequence is the approximately the same after writing a .seq
    # file and reading it back in.
    def test_writeread(self, seq_func, tmp_path, compare_seq_file):
        seq_name = str(seq_func.__name__)
        output_filename = tmp_path / (seq_name + '.seq')

        seq = TestSequence.seq

        # Write sequence to file
        seq.write(output_filename)

        # Check if written sequence file matches expected sequence file
        compare_seq_file(output_filename, expected_output_path / (seq_name + '.seq'))

        # Read written sequence file back in
        seq2 = pp.Sequence(system=seq.system)
        seq2.read(output_filename)

        # Clean up written sequence file
        output_filename.unlink()

        # Test for approximate equality of all blocks
        assert list(seq2.block_events.keys()) == list(seq.block_events.keys()), 'Sequence block IDs are not identical'
        for block_counter in seq.block_events:
            block_orig = seq.get_block(block_counter)
            block_compare = seq2.get_block(block_counter)

            if hasattr(block_orig, 'rf') and hasattr(block_orig.rf, 'use'):
                from copy import deepcopy

                block_orig = deepcopy(block_orig)
                block_orig.rf.use = 'undefined'

            assert block_compare == Approx(block_orig, abs=1e-5, rel=1e-5), f'Block {block_counter} does not match'

        # Test for approximate equality of all gradient waveforms
        for a, b, channel in zip(seq2.get_gradients(), seq.get_gradients(), ['x', 'y', 'z'], strict=False):
            if a is None and b is None:
                continue
            assert a is not None and b is not None

            # TODO: C[0] is slope of gradient, on the order of max_slew? So expect abs rounding errors in range of 1e2?
            assert a.x == Approx(b.x, abs=1e-5, rel=1e-5), (
                f'Time axis of gradient waveform for channel {channel} does not match'
            )
            assert a.c[0] == Approx(b.c[0], abs=1e2, rel=1e-3), (
                f'First-order coefficients of piecewise-polynomial gradient waveform for channel {channel} do not match'
            )
            assert a.c[1] == Approx(b.c[1], abs=1e-5, rel=1e-5), (
                f'Zero-order coefficients of piecewise-polynomial gradient waveform for channel {channel} do not match'
            )

        # Restore RF use for k-space calculation
        for block_counter in seq.block_events:
            block_orig = seq.get_block(block_counter)
            if hasattr(block_orig, 'rf') and hasattr(block_orig.rf, 'use'):
                block_compare = seq2.get_block(block_counter)
                block_compare.rf.use = block_orig.rf.use

        # Test for approximate equality of kspace calculation
        assert seq2.calculate_kspace() == Approx(seq.calculate_kspace(), abs=1e-1, nan_ok=True)

        # Test whether labels are the same
        labels_seq = seq.evaluate_labels(evolution='blocks')
        labels_seq2 = seq2.evaluate_labels(evolution='blocks')

        assert labels_seq.keys() == labels_seq2.keys(), 'Sequences do not contain the same set of labels'

        for label in labels_seq:
            assert (labels_seq[label] == labels_seq2[label]).all(), f'Label {label} does not match'

    # Test whether the sequence is approximately the same after recreating it by
    # getting all blocks with get_block and inserting them into a new sequence
    # with add_block.
    # NOTE: In order to keep the order of shapes the same, sequences need to
    #       put RF events before gradient events and order arbitrary/extended
    #       gradient events in X, Y, Z order when passing them to
    #       seq.add_block(...). i.e. seq.add_block(rf, gx, gy, gz)
    def test_recreate(self, seq_func):  # noqa: ARG002
        seq = TestSequence.seq

        # Insert blocks from sequence into a new sequence
        seq2 = pp.Sequence(system=seq.system)
        for b in seq.block_events:
            seq2.add_block(seq.get_block(b))

        # Test for approximate equality of all blocks
        assert list(seq2.block_events.keys()) == list(seq.block_events.keys()), 'Sequence block IDs are not identical'
        for block_counter in seq.block_events:
            assert seq2.get_block(block_counter) == Approx(seq.get_block(block_counter), abs=1e-9, rel=1e-9), (
                f'Block {block_counter} does not match'
            )

        # Test for approximate equality of all gradient waveforms
        for a, b, channel in zip(seq2.get_gradients(), seq.get_gradients(), ['x', 'y', 'z'], strict=False):
            if a is None and b is None:
                continue
            assert a is not None and b is not None

            assert a.x == Approx(b.x, abs=1e-9, rel=1e-9), (
                f'Time axis of gradient waveform for channel {channel} does not match'
            )
            assert a.c[0] == Approx(b.c[0], abs=1e-9, rel=1e-9), (
                f'First-order coefficients of piecewise-polynomial gradient waveform for channel {channel} do not match'
            )
            assert a.c[1] == Approx(b.c[1], abs=1e-9, rel=1e-9), (
                f'Zero-order coefficients of piecewise-polynomial gradient waveform for channel {channel} do not match'
            )

        # Test for approximate equality of kspace calculation
        assert seq2.calculate_kspace() == Approx(seq.calculate_kspace(), abs=1e-6, nan_ok=True)

        # Test whether labels are the same
        labels_seq = seq.evaluate_labels(evolution='blocks')
        labels_seq2 = seq2.evaluate_labels(evolution='blocks')

        assert labels_seq.keys() == labels_seq2.keys(), 'Sequences do not contain the same set of labels'

        for label in labels_seq:
            assert (labels_seq[label] == labels_seq2[label]).all(), f'Label {label} does not match'<|MERGE_RESOLUTION|>--- conflicted
+++ resolved
@@ -207,9 +207,36 @@
     return seq
 
 
-<<<<<<< HEAD
+# GRE sequence with preceding noise acquisition and labels
+def seq5():
+    sys = pp.Opts()
+    seq = Sequence(sys)
+    rf, gz, gzr = pp.make_sinc_pulse(flip_angle=math.pi / 8, duration=1e-3, slice_thickness=3e-3, return_gz=True)
+    gx = pp.make_trapezoid(channel='x', flat_area=32 * 1 / 0.3, flat_time=32 * 1e-4, system=sys)
+    adc = pp.make_adc(num_samples=32, duration=gx.flat_time, delay=gx.rise_time, system=sys)
+    gx_pre = pp.make_trapezoid(channel='x', area=-gx.area / 2, duration=1e-3, system=sys)
+    phase_areas = -(np.arange(32) - 32 / 2) * (1 / 0.3)
+
+    seq.add_block(pp.make_label(label='LIN', type='SET', value=0), pp.make_label(label='SLC', type='SET', value=0))
+    seq.add_block(pp.make_adc(num_samples=1000, duration=1e-3), pp.make_label(label='NOISE', type='SET', value=True))
+    seq.add_block(pp.make_label(label='NOISE', type='SET', value=False))
+    seq.add_block(pp.make_delay(sys.rf_dead_time))
+
+    for pe in range(32):
+        gy_pre = pp.make_trapezoid(channel='y', area=phase_areas[pe], duration=1e-3, system=sys)
+
+        seq.add_block(rf, gz)
+        seq.add_block(gx_pre, gy_pre, gzr)
+        seq.add_block(gx, adc, pp.make_label(label='LIN', type='SET', value=pe))
+
+        gy_pre.amplitude = -gy_pre.amplitude
+        seq.add_block(gx_pre, gy_pre, pp.make_delay(10e-3))
+
+    return seq
+
+
 # Basic GRE sequence with Soft Delay
-def seq5():
+def seq6():
     seq = Sequence()
 
     for i in range(10):
@@ -225,38 +252,10 @@
             pp.make_trapezoid('x', area=1000, duration=10e-3),
             pp.make_adc(num_samples=100, duration=10e-3),
         )
-=======
-# GRE sequence with preceding noise acquisition and labels
-def seq5():
-    sys = pp.Opts()
-    seq = Sequence(sys)
-    rf, gz, gzr = pp.make_sinc_pulse(flip_angle=math.pi / 8, duration=1e-3, slice_thickness=3e-3, return_gz=True)
-    gx = pp.make_trapezoid(channel='x', flat_area=32 * 1 / 0.3, flat_time=32 * 1e-4, system=sys)
-    adc = pp.make_adc(num_samples=32, duration=gx.flat_time, delay=gx.rise_time, system=sys)
-    gx_pre = pp.make_trapezoid(channel='x', area=-gx.area / 2, duration=1e-3, system=sys)
-    phase_areas = -(np.arange(32) - 32 / 2) * (1 / 0.3)
-
-    seq.add_block(pp.make_label(label='LIN', type='SET', value=0), pp.make_label(label='SLC', type='SET', value=0))
-    seq.add_block(pp.make_adc(num_samples=1000, duration=1e-3), pp.make_label(label='NOISE', type='SET', value=True))
-    seq.add_block(pp.make_label(label='NOISE', type='SET', value=False))
-    seq.add_block(pp.make_delay(sys.rf_dead_time))
-
-    for pe in range(32):
-        gy_pre = pp.make_trapezoid(channel='y', area=phase_areas[pe], duration=1e-3, system=sys)
-
-        seq.add_block(rf, gz)
-        seq.add_block(gx_pre, gy_pre, gzr)
-        seq.add_block(gx, adc, pp.make_label(label='LIN', type='SET', value=pe))
-
-        gy_pre.amplitude = -gy_pre.amplitude
-        seq.add_block(gx_pre, gy_pre, pp.make_delay(10e-3))
->>>>>>> 970abbe5
-
-    return seq
 
 
 # List of all sequence functions that will be tested with the test functions below.
-sequence_zoo = [seq_make_gauss_pulses, seq_make_sinc_pulses, seq_make_block_pulses, seq1, seq2, seq3, seq4, seq5]
+sequence_zoo = [seq_make_gauss_pulses, seq_make_sinc_pulses, seq_make_block_pulses, seq1, seq2, seq3, seq4, seq5, seq6]
 
 
 # List of example sequences in pypulseq/seq_examples/scripts/ to add as
@@ -335,7 +334,7 @@
 
     # Test sequence.test_report() method
     def test_test_report(self, seq_func):
-        if seq_func.__name__ in seq_examples or seq_func.__name__ in ['seq2', 'seq3', 'seq4', 'seq5']:
+        if seq_func.__name__ in seq_examples or seq_func.__name__ in ['seq2', 'seq3', 'seq4', 'seq5', 'seq6']:
             report = TestSequence.seq.test_report()
             assert isinstance(report, str), 'test_report() did not return a string'
             assert len(report) > 0, 'test_report() returned an empty string'
