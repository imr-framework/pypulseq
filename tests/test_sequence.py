import importlib
import math
import os
from pathlib import Path
from types import SimpleNamespace
from unittest.mock import patch

import matplotlib.pyplot as plt
import numpy as np
import pypulseq as pp
import pytest
from _pytest.python_api import ApproxBase
from pypulseq import Sequence

expected_output_path = Path(__file__).parent / 'expected_output'


class Approx(ApproxBase):
    """
    Extension of pytest.approx that also handles approximate equality
    recursively within dicts, lists, tuples, and SimpleNamespace
    """

    def __repr__(self):
        return str(self.expected)

    def __eq__(self, actual):
        # if type(actual) != type(self.expected):
        #     return False
        if isinstance(self.expected, dict):
            if set(self.expected.keys()) != set(actual.keys()):
                return False

            for k in self.expected:
                if actual[k] != Approx(self.expected[k], rel=self.rel, abs=self.abs, nan_ok=self.nan_ok):
                    return False
            return True
        elif isinstance(self.expected, (list, tuple)):
            if len(self.expected) != len(actual):
                return False

            for e, a in zip(self.expected, actual, strict=False):
                if a != Approx(e, rel=self.rel, abs=self.abs, nan_ok=self.nan_ok):
                    return False
            return True
        elif isinstance(self.expected, SimpleNamespace):
            return actual.__dict__ == Approx(self.expected.__dict__, rel=self.rel, abs=self.abs, nan_ok=self.nan_ok)
        else:
            return actual == pytest.approx(self.expected, rel=self.rel, abs=self.abs, nan_ok=self.nan_ok)

    def _repr_compare(self, actual):
        # if type(actual) != type(self.expected):
        #     return [f'Actual and expected types do not match: {type(actual)} != {type(self.expected)}']
        if isinstance(self.expected, dict):
            if set(self.expected.keys()) != set(actual.keys()):
                return [f'Actual and expected keys do not match: {set(actual.keys())} != {set(self.expected.keys())}']

            r = []
            for k in self.expected:
                approx_obj = Approx(self.expected[k], rel=self.rel, abs=self.abs, nan_ok=self.nan_ok)
                if actual[k] != approx_obj:
                    r += [f'{k} does not match:']
                    r += [f'  {x}' for x in approx_obj._repr_compare(actual[k])]
            return r
        elif isinstance(self.expected, (list, tuple)):
            if len(self.expected) != len(actual):
                return [f'Actual and expected lengths do not match: {len(actual)} != {len(self.expected)}']
            r = []
            for i, (e, a) in enumerate(zip(self.expected, actual, strict=False)):
                approx_obj = Approx(e, rel=self.rel, abs=self.abs, nan_ok=self.nan_ok)
                if a != approx_obj:
                    r += [f'Index {i} does not match:']
                    r += [f'  {x}' for x in approx_obj._repr_compare(a)]
            return r
        elif isinstance(self.expected, SimpleNamespace):
            return Approx(self.expected.__dict__, rel=self.rel, abs=self.abs, nan_ok=self.nan_ok)._repr_compare(
                actual.__dict__
            )
        else:
            return pytest.approx(self.expected, rel=self.rel, abs=self.abs, nan_ok=self.nan_ok)._repr_compare(actual)


# Dummy sequence which contains only gaussian pulses with different parameters
def seq_make_gauss_pulses():
    seq = Sequence()
    seq.add_block(pp.make_gauss_pulse(flip_angle=1))
    seq.add_block(pp.make_delay(1))
    seq.add_block(pp.make_gauss_pulse(flip_angle=1, delay=1e-3))
    seq.add_block(pp.make_delay(1))
    seq.add_block(pp.make_gauss_pulse(flip_angle=math.pi / 2))
    seq.add_block(pp.make_delay(1))
    seq.add_block(pp.make_gauss_pulse(flip_angle=math.pi / 2, duration=1e-3))
    seq.add_block(pp.make_delay(1))
    seq.add_block(pp.make_gauss_pulse(flip_angle=math.pi / 2, duration=2e-3, phase_offset=math.pi / 2))
    seq.add_block(pp.make_delay(1))
    seq.add_block(pp.make_gauss_pulse(flip_angle=math.pi / 2, duration=1e-3, phase_offset=math.pi / 2, freq_offset=1e3))
    seq.add_block(pp.make_delay(1))
    seq.add_block(pp.make_gauss_pulse(flip_angle=math.pi / 2, duration=1e-3, time_bw_product=1))
    seq.add_block(pp.make_delay(1))
    seq.add_block(pp.make_gauss_pulse(flip_angle=math.pi / 2, duration=1e-3, apodization=0.1))

    return seq


# Dummy sequence which contains only sinc pulses with different parameters
def seq_make_sinc_pulses():
    seq = Sequence()
    seq.add_block(pp.make_sinc_pulse(flip_angle=1))
    seq.add_block(pp.make_delay(1))
    seq.add_block(pp.make_sinc_pulse(flip_angle=1, delay=1e-3))
    seq.add_block(pp.make_delay(1))
    seq.add_block(pp.make_sinc_pulse(flip_angle=math.pi / 2))
    seq.add_block(pp.make_delay(1))
    seq.add_block(pp.make_sinc_pulse(flip_angle=math.pi / 2, duration=1e-3))
    seq.add_block(pp.make_delay(1))
    seq.add_block(pp.make_sinc_pulse(flip_angle=math.pi / 2, duration=2e-3, phase_offset=math.pi / 2))
    seq.add_block(pp.make_delay(1))
    seq.add_block(pp.make_sinc_pulse(flip_angle=math.pi / 2, duration=1e-3, phase_offset=math.pi / 2, freq_offset=1e3))
    seq.add_block(pp.make_delay(1))
    seq.add_block(pp.make_sinc_pulse(flip_angle=math.pi / 2, duration=1e-3, time_bw_product=1))
    seq.add_block(pp.make_delay(1))
    seq.add_block(pp.make_sinc_pulse(flip_angle=math.pi / 2, duration=1e-3, apodization=0.1))

    return seq


# Dummy sequence which contains only block pulses with different parameters
def seq_make_block_pulses():
    seq = Sequence()
    seq.add_block(pp.make_block_pulse(flip_angle=1, duration=4e-3))
    seq.add_block(pp.make_delay(1))
    seq.add_block(pp.make_block_pulse(flip_angle=1, delay=1e-3, duration=4e-3))
    seq.add_block(pp.make_delay(1))
    seq.add_block(pp.make_block_pulse(flip_angle=math.pi / 2, duration=4e-3))
    seq.add_block(pp.make_delay(1))
    seq.add_block(pp.make_block_pulse(flip_angle=math.pi / 2, duration=1e-3))
    seq.add_block(pp.make_delay(1))
    seq.add_block(pp.make_block_pulse(flip_angle=math.pi / 2, duration=2e-3, phase_offset=math.pi / 2))
    seq.add_block(pp.make_delay(1))
    seq.add_block(pp.make_block_pulse(flip_angle=math.pi / 2, duration=1e-3, phase_offset=math.pi / 2, freq_offset=1e3))
    seq.add_block(pp.make_delay(1))
    seq.add_block(pp.make_block_pulse(flip_angle=math.pi / 2, duration=1e-3, time_bw_product=1))

    return seq


# Basic sequence with gradients in all channels, some which are identical after rounding.
def seq1():
    seq = Sequence()
    seq.add_block(pp.make_block_pulse(math.pi / 4, duration=1e-3))
    seq.add_block(pp.make_trapezoid('x', area=1000))
    seq.add_block(pp.make_trapezoid('y', area=-500.00001))
    seq.add_block(pp.make_trapezoid('z', area=100))
    seq.add_block(pp.make_trapezoid('x', area=-1000), pp.make_trapezoid('y', area=500))
    seq.add_block(pp.make_trapezoid('y', area=-500), pp.make_trapezoid('z', area=1000))
    seq.add_block(pp.make_trapezoid('x', area=-1000), pp.make_trapezoid('z', area=1000.00001))

    return seq


# Basic spin-echo sequence structure
def seq2():
    seq = Sequence()
    seq.add_block(pp.make_block_pulse(math.pi / 2, duration=1e-3))
    seq.add_block(pp.make_trapezoid('x', area=1000))
    seq.add_block(pp.make_trapezoid('x', area=-1000))
    seq.add_block(pp.make_block_pulse(math.pi, duration=1e-3))
    seq.add_block(pp.make_trapezoid('x', area=-500))
    seq.add_block(pp.make_trapezoid('x', area=1000, duration=10e-3), pp.make_adc(num_samples=100, duration=10e-3))

    return seq


# Basic GRE sequence with INC labels
def seq3():
    seq = Sequence()

    for i in range(10):
        seq.add_block(pp.make_block_pulse(math.pi / 8, duration=1e-3))
        seq.add_block(pp.make_trapezoid('x', area=1000))
        seq.add_block(pp.make_trapezoid('y', area=-500 + i * 100))
        seq.add_block(pp.make_trapezoid('x', area=-500))
        seq.add_block(
            pp.make_trapezoid('x', area=1000, duration=10e-3),
            pp.make_adc(num_samples=100, duration=10e-3),
            pp.make_label(label='LIN', type='INC', value=1),
        )

    return seq


# Basic GRE sequence with SET labels
def seq4():
    seq = Sequence()

    for i in range(10):
        seq.add_block(pp.make_block_pulse(math.pi / 8, duration=1e-3))
        seq.add_block(pp.make_trapezoid('x', area=1000))
        seq.add_block(pp.make_trapezoid('y', area=-500 + i * 100))
        seq.add_block(pp.make_trapezoid('x', area=-500))
        seq.add_block(
            pp.make_trapezoid('x', area=1000, duration=10e-3),
            pp.make_adc(num_samples=100, duration=10e-3),
            pp.make_label(label='LIN', type='SET', value=i),
        )

    return seq


# GRE sequence with preceding noise acquisition and labels
def seq5():
    sys = pp.Opts()
    seq = Sequence(sys)
    rf, gz, gzr = pp.make_sinc_pulse(flip_angle=math.pi / 8, duration=1e-3, slice_thickness=3e-3, return_gz=True)
    gx = pp.make_trapezoid(channel='x', flat_area=32 * 1 / 0.3, flat_time=32 * 1e-4, system=sys)
    adc = pp.make_adc(num_samples=32, duration=gx.flat_time, delay=gx.rise_time, system=sys)
    gx_pre = pp.make_trapezoid(channel='x', area=-gx.area / 2, duration=1e-3, system=sys)
    phase_areas = -(np.arange(32) - 32 / 2) * (1 / 0.3)

    seq.add_block(pp.make_label(label='LIN', type='SET', value=0), pp.make_label(label='SLC', type='SET', value=0))
    seq.add_block(pp.make_adc(num_samples=1000, duration=1e-3), pp.make_label(label='NOISE', type='SET', value=True))
    seq.add_block(pp.make_label(label='NOISE', type='SET', value=False))
    seq.add_block(pp.make_delay(sys.rf_dead_time))

    for pe in range(32):
        gy_pre = pp.make_trapezoid(channel='y', area=phase_areas[pe], duration=1e-3, system=sys)

        seq.add_block(rf, gz)
        seq.add_block(gx_pre, gy_pre, gzr)
        seq.add_block(gx, adc, pp.make_label(label='LIN', type='SET', value=pe))

        gy_pre.amplitude = -gy_pre.amplitude
        seq.add_block(gx_pre, gy_pre, pp.make_delay(10e-3))

    return seq


# Basic GRE sequence with Soft Delay
def seq6():
    seq = Sequence()

    for i in range(10):
        seq.add_block(pp.make_block_pulse(math.pi / 8, duration=1e-3))
        seq.add_block(pp.make_trapezoid('x', area=1000))
        seq.add_block(pp.make_trapezoid('y', area=-500 + i * 100))
        seq.add_block(pp.make_trapezoid('x', area=-500))
        seq.add_block(pp.make_soft_delay(numID=0, hint='TE', offset=1, factor=1.0, default_duration=10e-6))
        seq.add_block(
            pp.make_trapezoid('x', area=1000, duration=10e-3),
            pp.make_adc(num_samples=100, duration=10e-3),
        )

    return seq


# List of all sequence functions that will be tested with the test functions below.
sequence_zoo = [seq_make_gauss_pulses, seq_make_sinc_pulses, seq_make_block_pulses, seq1, seq2, seq3, seq4, seq5, seq6]


# List of example sequences in pypulseq/seq_examples/scripts/ to add as
# sequence tests.
seq_examples = [
    'write_gre',
    'write_gre_label',
<<<<<<< HEAD
    'write_haste',  # TODO: re-enable when bumping grad storage to v1.5.x (i.e., 'first', 'last')
=======
    'write_gre_label_softdelay',
    'write_haste',
>>>>>>> eb46ee4c
    'write_radial_gre',
    'write_tse',  # TODO: re-enable when bumping grad storage to v1.5.x (i.e., 'first', 'last')
    'write_epi',
    'write_epi_label',
    'write_epi_se',
    'write_epi_se_rs',  # TODO: re-enable when bumping grad storage to v1.5.x (i.e., 'first', 'last')
    'write_mprage',  # TODO: re-enable when bumping grad storage to v1.5.x (i.e., 'first', 'last')
    'write_ute',
]

# Create a seq_func for each example script and add it to the list of sequences.
# Defining a new function ensures that pytest understands the name is
# e.g. `write_gre` instead of `main`.
# Derive the relative path from the test file to the examples folder
examples_dir = Path(__file__).resolve().parents[1] / 'examples' / 'scripts'


def make_test_func(example):
    def test_func(module_name=f'examples.{example}'):
        spec = importlib.util.spec_from_file_location(module_name, examples_dir / f'{example}.py')
        module = importlib.util.module_from_spec(spec)
        spec.loader.exec_module(module)
        return module.main()

    test_func.__name__ = example

    return test_func


for example in seq_examples:
    sequence_zoo.append(make_test_func(example))


# Main Sequence test class
# Note that pytest creates a new instance of the TestSequence class for each
# test. To prevent calling seq_func() over and over, we assign it as a class
# variable, and by using parametrize with scope='class' the order of the tests
# is per seq_func instead of per test.
@pytest.mark.parametrize('seq_func', sequence_zoo, scope='class')
class TestSequence:
    # Base test that just runs the sequence function and keeps the result
    # for the next tests.
    def test_sequence(self, seq_func):
        # Reset TestSequence.seq in case seq_func throws an exception (the
        # other tests will still run, but will result in AttributeErrors)
        TestSequence.seq = None
        TestSequence.seq = seq_func()

    # This "test" rewrites the expected .seq output files when SAVE_EXPECTED is
    # set in the environment variables.
    # E.g. in a unix-based system, run: SAVE_EXPECTED=1 pytest test_sequence.py
    @pytest.mark.skipif(not os.environ.get('SAVE_EXPECTED'), reason='Only save sequence files when requested')
    def test_save_expected(self, seq_func):
        seq_name = str(seq_func.__name__)
        TestSequence.seq.write(expected_output_path / (seq_name + '.seq'))

    # Test sequence.plot() method
    def test_plot(self, seq_func):
        if seq_func.__name__ in ['seq1', 'seq2', 'seq3', 'seq4', 'seq5']:
            with patch('matplotlib.pyplot.show'):
                TestSequence.seq.plot()
                TestSequence.seq.plot(show_blocks=True)
                TestSequence.seq.plot(time_range=(0, 1e-3))
                TestSequence.seq.plot(time_disp='ms')
                TestSequence.seq.plot(grad_disp='mT/m')
                plt.close('all')

    # Test sequence.test_report() method
    def test_test_report(self, seq_func):
        if seq_func.__name__ in seq_examples or seq_func.__name__ in ['seq2', 'seq3', 'seq4', 'seq5', 'seq6']:
            report = TestSequence.seq.test_report()
            assert isinstance(report, str), 'test_report() did not return a string'
            assert len(report) > 0, 'test_report() returned an empty string'

    # Test whether the sequence is the approximately the same after writing a .seq
    # file and reading it back in.
    def test_writeread(self, seq_func, tmp_path, compare_seq_file):
        seq_name = str(seq_func.__name__)
        output_filename = tmp_path / (seq_name + '.seq')

        seq = TestSequence.seq

        # Write sequence to file
        seq.write(output_filename)

        # Check if written sequence file matches expected sequence file
        compare_seq_file(output_filename, expected_output_path / (seq_name + '.seq'))

        # Read written sequence file back in
        seq2 = pp.Sequence(system=seq.system)
        seq2.read(output_filename)

        # Clean up written sequence file
        output_filename.unlink()

        # Test for approximate equality of all blocks
        assert list(seq2.block_events.keys()) == list(seq.block_events.keys()), 'Sequence block IDs are not identical'
        for block_counter in seq.block_events:
            block_orig = seq.get_block(block_counter)
            block_compare = seq2.get_block(block_counter)

            # if hasattr(block_orig, 'rf') and hasattr(block_orig.rf, 'use'):
            #     from copy import deepcopy

            #     block_orig = deepcopy(block_orig)
            #     block_orig.rf.use = 'undefined'

            assert block_compare == Approx(block_orig, abs=1e-5, rel=1e-5), f'Block {block_counter} does not match'

        # Test for approximate equality of all gradient waveforms
        for a, b, channel in zip(seq2.get_gradients(), seq.get_gradients(), ['x', 'y', 'z'], strict=False):
            if a is None and b is None:
                continue
            assert a is not None and b is not None

            # TODO: C[0] is slope of gradient, on the order of max_slew? So expect abs rounding errors in range of 1e2?
            assert a.x == Approx(b.x, abs=1e-5, rel=1e-5), (
                f'Time axis of gradient waveform for channel {channel} does not match'
            )
            assert a.c[0] == Approx(b.c[0], abs=1e2, rel=1e-3), (
                f'First-order coefficients of piecewise-polynomial gradient waveform for channel {channel} do not match'
            )
            assert a.c[1] == Approx(b.c[1], abs=1e-5, rel=1e-5), (
                f'Zero-order coefficients of piecewise-polynomial gradient waveform for channel {channel} do not match'
            )

        # Restore RF use for k-space calculation
        for block_counter in seq.block_events:
            block_orig = seq.get_block(block_counter)
            # if hasattr(block_orig, 'rf') and hasattr(block_orig.rf, 'use'):
            #     block_compare = seq2.get_block(block_counter)
            #     block_compare.rf.use = block_orig.rf.use

        # Test for approximate equality of kspace calculation
        assert seq2.calculate_kspace() == Approx(seq.calculate_kspace(), abs=1e-1, nan_ok=True)

        # Test whether labels are the same
        labels_seq = seq.evaluate_labels(evolution='blocks')
        labels_seq2 = seq2.evaluate_labels(evolution='blocks')

        assert labels_seq.keys() == labels_seq2.keys(), 'Sequences do not contain the same set of labels'

        for label in labels_seq:
            assert (labels_seq[label] == labels_seq2[label]).all(), f'Label {label} does not match'

    # Test whether the sequence is approximately the same after recreating it by
    # getting all blocks with get_block and inserting them into a new sequence
    # with add_block.
    # NOTE: In order to keep the order of shapes the same, sequences need to
    #       put RF events before gradient events and order arbitrary/extended
    #       gradient events in X, Y, Z order when passing them to
    #       seq.add_block(...). i.e. seq.add_block(rf, gx, gy, gz)
    def test_recreate(self, seq_func):  # noqa: ARG002
        seq = TestSequence.seq

        # Insert blocks from sequence into a new sequence
        seq2 = pp.Sequence(system=seq.system)
        for b in seq.block_events:
            seq2.add_block(seq.get_block(b))

        # Test for approximate equality of all blocks
        assert list(seq2.block_events.keys()) == list(seq.block_events.keys()), 'Sequence block IDs are not identical'
        for block_counter in seq.block_events:
            assert seq2.get_block(block_counter) == Approx(seq.get_block(block_counter), abs=1e-9, rel=1e-9), (
                f'Block {block_counter} does not match'
            )

        # Test for approximate equality of all gradient waveforms
        for a, b, channel in zip(seq2.get_gradients(), seq.get_gradients(), ['x', 'y', 'z'], strict=False):
            if a is None and b is None:
                continue
            assert a is not None and b is not None

            assert a.x == Approx(b.x, abs=1e-9, rel=1e-9), (
                f'Time axis of gradient waveform for channel {channel} does not match'
            )
            assert a.c[0] == Approx(b.c[0], abs=1e-9, rel=1e-9), (
                f'First-order coefficients of piecewise-polynomial gradient waveform for channel {channel} do not match'
            )
            assert a.c[1] == Approx(b.c[1], abs=1e-9, rel=1e-9), (
                f'Zero-order coefficients of piecewise-polynomial gradient waveform for channel {channel} do not match'
            )

        # Test for approximate equality of kspace calculation
        assert seq2.calculate_kspace() == Approx(seq.calculate_kspace(), abs=1e-6, nan_ok=True)

        # Test whether labels are the same
        labels_seq = seq.evaluate_labels(evolution='blocks')
        labels_seq2 = seq2.evaluate_labels(evolution='blocks')

        assert labels_seq.keys() == labels_seq2.keys(), 'Sequences do not contain the same set of labels'

        for label in labels_seq:
            assert (labels_seq[label] == labels_seq2[label]).all(), f'Label {label} does not match'<|MERGE_RESOLUTION|>--- conflicted
+++ resolved
@@ -262,12 +262,8 @@
 seq_examples = [
     'write_gre',
     'write_gre_label',
-<<<<<<< HEAD
-    'write_haste',  # TODO: re-enable when bumping grad storage to v1.5.x (i.e., 'first', 'last')
-=======
     'write_gre_label_softdelay',
     'write_haste',
->>>>>>> eb46ee4c
     'write_radial_gre',
     'write_tse',  # TODO: re-enable when bumping grad storage to v1.5.x (i.e., 'first', 'last')
     'write_epi',
