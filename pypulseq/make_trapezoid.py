import math
from types import SimpleNamespace
from typing import Union

import numpy as np

from pypulseq.opts import Opts
from pypulseq.utils.tracing import trace, trace_enabled


def calculate_shortest_params_for_area(area, max_slew, max_grad, grad_raster_time):
    rise_time = math.ceil(math.sqrt(abs(area) / max_slew) / grad_raster_time) * grad_raster_time
    if rise_time < grad_raster_time:  # Area was almost 0 maybe
        rise_time = grad_raster_time
    amplitude = np.divide(area, rise_time)  # To handle nan
    t_eff = rise_time

    if abs(amplitude) > max_grad:
        t_eff = math.ceil(abs(area) / max_grad / grad_raster_time) * grad_raster_time
        amplitude = area / t_eff
        rise_time = math.ceil(abs(amplitude) / max_slew / grad_raster_time) * grad_raster_time

        if rise_time == 0:
            rise_time = grad_raster_time

    flat_time = t_eff - rise_time
    fall_time = rise_time

    return amplitude, rise_time, flat_time, fall_time


def make_trapezoid(
    channel: str,
    amplitude: float = 0,
    area: Union[float, None] = None,
    delay: float = 0,
    duration: float = 0,
    fall_time: float = 0,
    flat_area: Union[float, None] = None,
    flat_time: float = -1,
    max_grad: float = 0,
    max_slew: float = 0,
    rise_time: float = 0,
    system: Union[Opts, None] = None,
) -> SimpleNamespace:
    """
    Create a trapezoidal gradient event.

    The user must supply as a minimum one of the following sets:
    - area
    - amplitude and duration
    - flat_time and flat_area
    - flat_time and amplitude
    - flat_time, area and rise_time
    Additional options may be supplied with the above.

    See Also
    --------
    - `pypulseq.Sequence.sequence.Sequence.add_block()`
    - `pypulseq.opts.Opts`

    Parameters
    ----------
    channel : str
        Orientation of trapezoidal gradient event. Must be one of `x`, `y` or `z`.
    amplitude : float, default=0
        Peak amplitude (Hz/m).
    area : float, default=None
        Area (1/m).
    delay : float, default=0
        Delay in seconds (s).
    duration : float, default=0
        Duration in seconds (s). Duration is defined as rise_time + flat_time + fall_time.
    fall_time : float, default=0
        Fall time in seconds (s).
    flat_area : float, default=0
        Flat area (1/m).
    flat_time : float, default=-1
        Flat duration in seconds (s). Default is -1 to allow for triangular pulses.
    max_grad : float, default=0
        Maximum gradient strength (Hz/m).
    max_slew : float, default=0
        Maximum slew rate (Hz/m/s).
    rise_time : float, default=0
        Rise time in seconds (s).
    system : Opts, default=Opts()
        System limits.

    Returns
    -------
    grad : SimpleNamespace
        Trapezoidal gradient event created based on the supplied parameters.

    Raises
    ------
    ValueError
        If none of `area`, `flat_area` and `amplitude` are passed
        If requested area is too large for this gradient
        If `flat_time`, `duration` and `area` are not supplied.
        Amplitude violation
    """
    if system is None:
        system = Opts.default

    if channel not in ['x', 'y', 'z']:
        raise ValueError(f'Invalid channel. Must be one of `x`, `y` or `z`. Passed: {channel}')

    if max_grad <= 0:
        max_grad = system.max_grad

    if max_slew <= 0:
        max_slew = system.max_slew

    if rise_time <= 0:
        rise_time = 0.0

    if fall_time > 0:
        if rise_time == 0:
            raise ValueError(
                'Invalid arguments. Must always supply `rise_time` if `fall_time` is specified explicitly.'
            )
    else:
        fall_time = 0.0

    if area is None and flat_area is None and amplitude == 0:
        raise ValueError("Must supply either 'area', 'flat_area' or 'amplitude'.")

    if flat_time != -1:
        if amplitude != 0:
            amplitude2 = amplitude
        elif area is not None and rise_time > 0:
            # We have rise_time, flat_time and area.
            amplitude2 = area / (rise_time + flat_time)
        elif flat_area is not None:
            amplitude2 = flat_area / flat_time
        else:
            raise ValueError(
                'When `flat_time` is provided, either `flat_area`, '
                'or `amplitude`, or `rise_time` and `area` must be provided as well.'
            )

        if rise_time == 0:
            rise_time = abs(amplitude2) / max_slew
            rise_time = math.ceil(rise_time / system.grad_raster_time) * system.grad_raster_time
            if rise_time == 0:
                rise_time = system.grad_raster_time
        if fall_time == 0:
            fall_time = rise_time
    elif duration > 0:
        if amplitude == 0:
            if rise_time == 0:
                _, rise_time, flat_time, fall_time = calculate_shortest_params_for_area(
                    area, max_slew, max_grad, system.grad_raster_time
                )
                min_duration = rise_time + flat_time + fall_time
                assert duration >= min_duration, (
                    f'Requested area is too large for this gradient. Minimum required duration is '
                    f'{round(min_duration * 1e6)} us'
                )

                dc = 1 / abs(2 * max_slew) + 1 / abs(2 * max_slew)
                amplitude2 = (duration - math.sqrt(duration**2 - 4 * abs(area) * dc)) / (2 * dc)
            else:
                if fall_time == 0:
                    fall_time = rise_time
                amplitude2 = area / (duration - 0.5 * rise_time - 0.5 * fall_time)
                possible = duration >= (rise_time + fall_time) and abs(amplitude2) <= max_grad
                assert possible, (
                    f'Requested area is too large for this gradient. Probably amplitude is violated '
                    f'{round(abs(amplitude) / max_grad * 100)}'
                )
        else:
            amplitude2 = amplitude

        if rise_time == 0:
            rise_time = math.ceil(abs(amplitude2) / max_slew / system.grad_raster_time) * system.grad_raster_time
            if rise_time == 0:
                rise_time = system.grad_raster_time

        if fall_time == 0:
            fall_time = rise_time
        flat_time = duration - rise_time - fall_time

        if amplitude == 0:
            # Adjust amplitude (after rounding) to match area
            amplitude2 = area / (rise_time / 2 + fall_time / 2 + flat_time)
    else:
        if area is None:
            raise ValueError('Must supply area or duration.')
        else:
            # Find the shortest possible duration.
            amplitude2, rise_time, flat_time, fall_time = calculate_shortest_params_for_area(
                area, max_slew, max_grad, system.grad_raster_time
            )

    assert (
        abs(amplitude2) <= max_grad
    ), f'Refined amplitude ({abs(amplitude2):0.0f} Hz/m) is larger than max ({max_grad:0.0f} Hz/m).'

    assert (
        abs(amplitude2) / rise_time <= max_slew
<<<<<<< HEAD
    ), f'Refined slew rate ({abs(amplitude2)/rise_time:0.0f} Hz/m/s) is larger than max ({max_slew:0.0f} Hz/m/s).'
=======
    ), f'Refined slew rate ({abs(amplitude2)/rise_time:0.0f} Hz/m/s) for ramp up is larger than max ({max_slew:0.0f} Hz/m/s).'

    assert (
        abs(amplitude2) / fall_time <= max_slew
    ), f'Refined slew rate ({abs(amplitude2)/fall_time:0.0f} Hz/m/s) for ramp down is larger than max ({max_slew:0.0f} Hz/m/s).'
>>>>>>> b4a59ce2

    grad = SimpleNamespace()
    grad.type = 'trap'
    grad.channel = channel
    grad.amplitude = amplitude2
    grad.rise_time = rise_time
    grad.flat_time = flat_time
    grad.fall_time = fall_time
    grad.area = amplitude2 * (flat_time + rise_time / 2 + fall_time / 2)
    grad.flat_area = amplitude2 * flat_time
    grad.delay = delay
    grad.first = 0
    grad.last = 0

    if trace_enabled():
        grad.trace = trace()

    return grad<|MERGE_RESOLUTION|>--- conflicted
+++ resolved
@@ -199,15 +199,11 @@
 
     assert (
         abs(amplitude2) / rise_time <= max_slew
-<<<<<<< HEAD
-    ), f'Refined slew rate ({abs(amplitude2)/rise_time:0.0f} Hz/m/s) is larger than max ({max_slew:0.0f} Hz/m/s).'
-=======
     ), f'Refined slew rate ({abs(amplitude2)/rise_time:0.0f} Hz/m/s) for ramp up is larger than max ({max_slew:0.0f} Hz/m/s).'
 
     assert (
         abs(amplitude2) / fall_time <= max_slew
     ), f'Refined slew rate ({abs(amplitude2)/fall_time:0.0f} Hz/m/s) for ramp down is larger than max ({max_slew:0.0f} Hz/m/s).'
->>>>>>> b4a59ce2
 
     grad = SimpleNamespace()
     grad.type = 'trap'
