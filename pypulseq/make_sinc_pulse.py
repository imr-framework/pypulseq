import math
from copy import copy
from types import SimpleNamespace
from typing import Tuple, Union
from warnings import warn

import numpy as np

<<<<<<< HEAD
from pypulseq import calc_duration, make_delay
=======
>>>>>>> 7b8c3ec1
from pypulseq.make_trapezoid import make_trapezoid
from pypulseq.opts import Opts
from pypulseq.supported_labels_rf_use import get_supported_rf_uses
from pypulseq.utils.tracing import trace, trace_enabled


def make_sinc_pulse(
    flip_angle: float,
    apodization: float = 0,
    delay: float = 0,
    duration: float = 4e-3,
    dwell: float = 0,
    center_pos: float = 0.5,
    freq_offset: float = 0,
    max_grad: float = 0,
    max_slew: float = 0,
    phase_offset: float = 0,
    return_gz: bool = False,
    slice_thickness: float = 0,
    system: Union[Opts, None] = None,
    time_bw_product: float = 4,
    use: str = str(),
) -> Union[
    SimpleNamespace,
    Tuple[SimpleNamespace, SimpleNamespace, SimpleNamespace],
]:
    """
    Creates a radio-frequency sinc pulse event and optionally accompanying slice select and slice select rephasing
    trapezoidal gradient events.

    Parameters
    ----------
    flip_angle : float
        Flip angle in radians.
    apodization : float, default=0
        Apodization.
    center_pos : float, default=0.5
        Position of peak.5 (midway).
    delay : float, default=0
        Delay in seconds (s).
    duration : float, default=4e-3
        Duration in seconds (s).
    dwell : float, default=0
    freq_offset : float, default=0
        Frequency offset in Hertz (Hz).
    max_grad : float, default=0
        Maximum gradient strength of accompanying slice select trapezoidal event.
    max_slew : float, default=0
        Maximum slew rate of accompanying slice select trapezoidal event.
    phase_offset : float, default=0
        Phase offset in Hertz (Hz).
    return_gz : bool, default=False
        Boolean flag to indicate if slice-selective gradient has to be returned.
    slice_thickness : float, default=0
        Slice thickness of accompanying slice select trapezoidal event. The slice thickness determines the area of the
        slice select event.
    system : Opts, default=Opts()
        System limits. Default is a system limits object initialized to default values.
    time_bw_product : float, default=4
        Time-bandwidth product.
    use : str, default=str()
        Use of radio-frequency sinc pulse. Must be one of 'excitation', 'refocusing' or 'inversion'.

    See also `pypulseq.Sequence.sequence.Sequence.add_block()`.

    Returns
    -------
    rf : SimpleNamespace
        Radio-frequency sinc pulse event.
    gz : SimpleNamespace, optional
        Accompanying slice select trapezoidal gradient event. Returned only if `slice_thickness` is provided.
    gzr : SimpleNamespace, optional
        Accompanying slice select rephasing trapezoidal gradient event. Returned only if `slice_thickness` is provided.

    Raises
    ------
    ValueError
        If invalid `use` parameter was passed. Must be one of 'excitation', 'refocusing' or 'inversion'.
        If `return_gz=True` and `slice_thickness` was not provided.
    """
    if system is None:
        system = Opts.default

    valid_pulse_uses = get_supported_rf_uses()
    if use != '' and use not in valid_pulse_uses:
        raise ValueError(f'Invalid use parameter. Must be one of {valid_pulse_uses}. Passed: {use}')

    if dwell == 0:
        dwell = system.rf_raster_time

    if duration <= 0:
        raise ValueError('RF pulse duration must be positive.')

    bandwidth = time_bw_product / duration
    alpha = apodization
    n_samples = round(duration / dwell)
    t = (np.arange(1, n_samples + 1) - 0.5) * dwell
    tt = t - (duration * center_pos)
    window = 1 - alpha + alpha * np.cos(2 * np.pi * tt / duration)
    signal = np.multiply(window, np.sinc(bandwidth * tt))
    flip = np.sum(signal) * dwell * 2 * np.pi
    signal = signal * flip_angle / flip

    rf = SimpleNamespace()
    rf.type = 'rf'
    rf.signal = signal
    rf.t = t
    rf.shape_dur = n_samples * dwell
    rf.freq_offset = freq_offset
    rf.phase_offset = phase_offset
    rf.dead_time = system.rf_dead_time
    rf.ringdown_time = system.rf_ringdown_time
    rf.delay = delay

    if use != str():
        rf.use = use

    if rf.dead_time > rf.delay:
        warn(
            f'Specified RF delay {rf.delay*1e6:.2f} us is less than the dead time {rf.dead_time*1e6:.0f} us. Delay was increased to the dead time.',
            stacklevel=2,
        )
        rf.delay = rf.dead_time

    if return_gz:
        if slice_thickness == 0:
            raise ValueError('Slice thickness must be provided')

        if max_grad > 0:
            system = copy(system)
            system.max_grad = max_grad

        if max_slew > 0:
            system = copy(system)
            system.max_slew = max_slew

        amplitude = bandwidth / slice_thickness
        area = amplitude * duration
        gz = make_trapezoid(channel='z', system=system, flat_time=duration, flat_area=area)
        gzr = make_trapezoid(
            channel='z',
            system=system,
            area=-area * (1 - center_pos) - 0.5 * (gz.area - area),
        )

        if rf.delay > gz.rise_time:
            gz.delay = math.ceil((rf.delay - gz.rise_time) / system.grad_raster_time) * system.grad_raster_time

        if rf.delay < (gz.rise_time + gz.delay):
            rf.delay = gz.rise_time + gz.delay

    # Following 2 lines of code are workarounds for numpy returning 3.14... for np.angle(-0.00...)
    negative_zero_indices = np.where(rf.signal == -0.0)
    rf.signal[negative_zero_indices] = 0

    if trace_enabled():
        rf.trace = trace()

    if return_gz:
        return rf, gz, gzr
    else:
        return rf<|MERGE_RESOLUTION|>--- conflicted
+++ resolved
@@ -6,10 +6,6 @@
 
 import numpy as np
 
-<<<<<<< HEAD
-from pypulseq import calc_duration, make_delay
-=======
->>>>>>> 7b8c3ec1
 from pypulseq.make_trapezoid import make_trapezoid
 from pypulseq.opts import Opts
 from pypulseq.supported_labels_rf_use import get_supported_rf_uses
